--- conflicted
+++ resolved
@@ -5,12 +5,9 @@
 import autobind from 'react-autobind';
 import _ from 'lodash';
 import config from 'config';
-<<<<<<< HEAD
 import { addModule, removeModule } from 'actions/timetables';
 import { PrefixIndexStrategy } from 'js-search';
 import { ModulesSearchIndex, ModulesTokenizer } from 'utils/modules-search';
-=======
->>>>>>> 98432c5e
 
 import {
   addModule,
@@ -61,7 +58,6 @@
           label: `${module.ModuleCode} ${module.ModuleTitle}`,
         };
       });
-<<<<<<< HEAD
     const filterOptions = createFilterOptions({
       options: moduleSelectOptions,
       indexStrategy: new PrefixIndexStrategy(),
@@ -69,8 +65,6 @@
       searchIndex: new ModulesSearchIndex(),
     });
     const lessons = timetableLessonsArray(this.props.semesterTimetable);
-=======
-    const filterOptions = createFilterOptions({ options: moduleSelectOptions });
 
     let timetableLessons = timetableLessonsArray(this.props.semesterTimetable);
     if (this.props.activeLesson) {
@@ -120,7 +114,6 @@
         });
       });
     });
->>>>>>> 98432c5e
 
     return (
       <div className={`theme-${this.props.theme}`} onClick={() => {
