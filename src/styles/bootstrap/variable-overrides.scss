--- conflicted
+++ resolved
@@ -17,13 +17,6 @@
 $enable-flex: true;
 
 // Body
-<<<<<<< HEAD
-// $body-bg: #18212d;
-// $body-color: #fff;
-
-// Typography
-$font-size-xxs:   0.65rem !default;
-=======
 $body-bg: $gray-lightest;
 $body-color: $gray;
 
@@ -45,5 +38,4 @@
 $state-warning-bg:               $brand-warning;
 
 $state-danger-text:              #fff;
-$state-danger-bg:                $brand-danger;
->>>>>>> 37ab449e
+$state-danger-bg:                $brand-danger;