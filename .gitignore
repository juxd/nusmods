.DS_Store
.sass-cache
.tmp
.vagrant
app/bower_components
<<<<<<< HEAD
vendor
.DS_Store
=======
app/vendor
dist
node_modules
>>>>>>> 0d976ba8
<|MERGE_RESOLUTION|>--- conflicted
+++ resolved
@@ -3,11 +3,8 @@
 .tmp
 .vagrant
 app/bower_components
-<<<<<<< HEAD
 vendor
 .DS_Store
-=======
 app/vendor
 dist
 node_modules
->>>>>>> 0d976ba8
