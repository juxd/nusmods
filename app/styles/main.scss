--- conflicted
+++ resolved
@@ -88,14 +88,11 @@
   }
 }
 
-<<<<<<< HEAD
-=======
 .main-content {
   padding: 15px;
   padding-bottom: 30px;
 }
 
->>>>>>> 18585af5
 // Navbar
 .navbar {
   background-color: #fff;
