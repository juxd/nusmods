--- conflicted
+++ resolved
@@ -42,70 +42,28 @@
     }
   },
 
-<<<<<<< HEAD
-    // Custom minimal HTML5/CSS3. CSS that applies to export timetable separated
-    // out into _timetable.scss so that it can be compressed and copied here
-    // when updated. DOM is extracted directly from currently displaying
-    // timetable and embedded into template.
-    htmlTimetable: function() {
-      var exam_timetable = $('#exam-timetable').clone();
-      exam_timetable.find("th:last-child, td:last-child").remove();
-      return '<!DOCTYPE html><title>My NUSMods.com Timetable</title><style>' +
-          '#timetable-wrapper{font-size:11px;font-weight:700;line-height:13px;width:1245px}' +
-          '#timetable{margin:0 0 15px -20px;max-width:none;table-layout:fixed;width:1235px}' +
-          '#exam-timetable > table {font-weight: bold;border: 1px solid #555555;}' +
-          '#exam-timetable > table th {border: 1px solid #555555;background-color: #eeeeee;}' +
-          '#exam-timetable > table td {border: 1px solid #555555;}' +
-          '#exam-timetable > table td:first-child {text-align: right;}' +
-          '#exam-timetable > table tr.clash {background-color: #eeeeee;}' +
-          '#exam-timetable > table tr:hover td {background-color: transparent;}' +
-          '#timetable th{background-color:#fff}' +
-          '#times div{margin-right:-13px;text-align:right}' +
-          '.day{border-bottom:1px solid #ddd;border-top:1px solid #ddd}' +
-          '.day th{border-bottom:1px solid #fff;border-top:1px solid #fff}' +
-          '.day th div{line-height:15px;margin-right:-20px}' +
-          '.day td{height:34px;padding:1px 0 0}' +
-          '.m00{border-left:1px solid #ddd}' +
-          '.m30{border-right:1px solid #ddd}' +
-          '.lesson{border:2px solid;overflow:hidden;padding:1px 3px 3px}' +
-          '.color0{background-color:#f7977a;border-color:#9c2b09;color:#6c1e06}' +
-          '.color1{background-color:#f9ad81;border-color:#a64208;color:#752f06}' +
-          '.color2{background-color:#fdc68a;border-color:#b86103;color:#864702}' +
-          '.color3{background-color:#fff79a;border-color:#cdbd00;color:#9a8e00}' +
-          '.color4{background-color:#c4df9b;border-color:#60842a;color:#445d1e}' +
-          '.color5{background-color:#a2d39c;border-color:#397132;color:#274e22}' +
-          '.color6{background-color:#82ca9d;border-color:#265a3a;color:#173623}' +
-          '.color7{background-color:#7bcdc8;border-color:#225a57;color:#143533}' +
-          '.color8{background-color:#6ecff6;border-color:#09698f;color:#06465f}' +
-          '.color9{background-color:#7ea7d8;border-color:#20426a;color:#142943}' +
-          '.color10{background-color:#8493ca;border-color:#27325b;color:#181f37}' +
-          '.color11{background-color:#8882be;border-color:#2b284c;color:#18162b}' +
-          '.color12{background-color:#a187be;border-color:#3c2b4e;color:#22192d}' +
-          '.color13{background-color:#bc8dbf;border-color:#502e52;color:#301c31}' +
-          '.color14{background-color:#f49ac2;border-color:#af1358;color:#810e41}' +
-          '.color15{background-color:#f6989d;border-color:#b21018;color:#840b12}' +
-          '.hide-code .code,.hide-group .group,.hide-room .room,.hide-title .title,.hide-week .week{display:none}' +
-          'table{border-collapse:collapse;font-family:"Helvetica Neue",Helvetica,Arial,sans-serif}' +
-          '</style><div class="' + $('#timetable-wrapper').attr('class') +
-          '" id="timetable-wrapper">' + $('#timetable-wrapper').html() + '</div>' +
-          exam_timetable[0].outerHTML;
-    },
-=======
   initialize: function(options) {
     this.options = options;
   },
->>>>>>> e19bb894
 
   // Custom minimal HTML5/CSS3. CSS that applies to export timetable separated
   // out into _timetable.scss so that it can be compressed and copied here
   // when updated. DOM is extracted directly from currently displaying
   // timetable and embedded into template.
   htmlTimetable: function() {
+    var exam_timetable = $('#exam-timetable').clone();
+    exam_timetable.find("th:last-child, td:last-child").remove();
     var html = '<!DOCTYPE html><title>My NUSMods.com Timetable</title><style>' +
       '#timetable-wrapper{font-size:11px;font-weight:700;line-height:13px;width:1245px}' +
       '#timetable{margin:0 0 15px -20px;max-width:none;table-layout:fixed;width:1235px}' +
       '#timetable th{background-color:#fff}' +
       '#times div{margin-right:-13px;text-align:right}' +
+      '#exam-timetable > table {font-weight: bold;border: 1px solid #555555;}' +
+      '#exam-timetable > table th {border: 1px solid #555555;background-color: #eeeeee;}' +
+      '#exam-timetable > table td {border: 1px solid #555555;}' +
+      '#exam-timetable > table td:first-child {text-align: right;}' +
+      '#exam-timetable > table tr.clash {background-color: #eeeeee;}' +
+      '#exam-timetable > table tr:hover td {background-color: transparent;}' +
       '.day{border-bottom:1px solid #ddd;border-top:1px solid #ddd}' +
       '.day th{border-bottom:1px solid #fff;border-top:1px solid #fff}' +
       '.day th div{line-height:15px;margin-right:-20px}' +
@@ -130,7 +88,8 @@
     html += '.hide-code .code,.hide-group .group,.hide-room .room,.hide-title .title,.hide-week .week{display:none}' +
       'table{border-collapse:collapse;font-family:"Helvetica Neue",Helvetica,Arial,sans-serif}' +
       '</style><div class="' + $('#timetable-wrapper').attr('class') +
-      '" id="timetable-wrapper">' + $('#timetable-wrapper').html() + '</div>';
+      '" id="timetable-wrapper">' + $('#timetable-wrapper').html() + '</div>' +
+      exam_timetable[0].outerHTML;
     return html;
   },
 
