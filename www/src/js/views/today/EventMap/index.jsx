--- conflicted
+++ resolved
@@ -1,22 +1,14 @@
 // @flow
 
-<<<<<<< HEAD
-import Loadable from 'react-loadable';
-import { retryImport } from 'utils/error';
-import type { Props } from './EventMap';
-
-export default Loadable<Props, *>({
-  loader: () => retryImport(() => import(/* webpackChunkName: "venue" */ './EventMap')),
-  loading: () => null,
-=======
 import React from 'react';
 import Loadable, { type LoadingProps } from 'react-loadable';
+import { retryImport } from 'utils/error';
 import ApiError from 'views/errors/ApiError';
 import LoadingSpinner from 'views/components/LoadingSpinner';
 import type { Props } from './EventMap';
 
 export default Loadable<Props, *>({
-  loader: () => import(/* webpackChunkName: "venue" */ './EventMap'),
+  loader: () => retryImport(() => import(/* webpackChunkName: "venue" */ './EventMap')),
   loading: (props: LoadingProps) => {
     if (props.error) {
       return <ApiError dataName="page" retry={props.retry} />;
@@ -26,5 +18,4 @@
 
     return null;
   },
->>>>>>> ca2823c4
 });