// @flow

import type { ComponentType } from 'react';
import React from 'react';
import Loadable, { type LoadingProps } from 'react-loadable';
import LoadingSpinner from 'views/components/LoadingSpinner';
<<<<<<< HEAD
import { retryImport } from 'utils/error';
=======
>>>>>>> ca2823c4
import ApiError from 'views/errors/ApiError';
import type { Props } from './TodayContainer';

const AsyncTodayContainer: ComponentType<Props> = Loadable({
  loader: () => retryImport(() => import(/* webpackChunkName: "today" */ './TodayContainer')),
  loading: (props: LoadingProps) => {
    if (props.error) {
      return <ApiError dataName="page" retry={props.retry} />;
    } else if (props.pastDelay) {
      return <LoadingSpinner />;
    }

    return null;
  },
});

export default AsyncTodayContainer;<|MERGE_RESOLUTION|>--- conflicted
+++ resolved
@@ -4,11 +4,8 @@
 import React from 'react';
 import Loadable, { type LoadingProps } from 'react-loadable';
 import LoadingSpinner from 'views/components/LoadingSpinner';
-<<<<<<< HEAD
+import ApiError from 'views/errors/ApiError';
 import { retryImport } from 'utils/error';
-=======
->>>>>>> ca2823c4
-import ApiError from 'views/errors/ApiError';
 import type { Props } from './TodayContainer';
 
 const AsyncTodayContainer: ComponentType<Props> = Loadable({
