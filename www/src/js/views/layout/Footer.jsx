--- conflicted
+++ resolved
@@ -122,16 +122,6 @@
   );
 }
 
-<<<<<<< HEAD
-const mapStateToProps: MapStateToProps<*, *, *> = (state: State) => {
-  const lastUpdatedString = state.moduleBank.apiLastUpdatedTimestamp;
-  return {
-    lastUpdatedDate: lastUpdatedString && new Date(lastUpdatedString),
-  };
-};
-
-export default connect(mapStateToProps, { toggleFeedback, toggleLoginDialog })(FooterComponent);
-=======
 export default connect(
   (state: State) => {
     const lastUpdatedString = state.moduleBank.apiLastUpdatedTimestamp;
@@ -139,6 +129,5 @@
       lastUpdatedDate: lastUpdatedString && new Date(lastUpdatedString),
     };
   },
-  { toggleFeedback },
-)(FooterComponent);
->>>>>>> acf2377c
+  { toggleFeedback, toggleLoginDialog },
+)(FooterComponent);