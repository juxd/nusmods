--- conflicted
+++ resolved
@@ -14,12 +14,7 @@
     "mousetrap": "~1.4.6",
     "qtip2": "~2.2.0",
     "select2": "~3.5.0",
-<<<<<<< HEAD
-    "select2-bootstrap-css": "~1.3.1",
-    "zeroclipboard": "~2.1.5"
-=======
     "select2-bootstrap-css": "~1.3.1"
->>>>>>> b1d39b02
   },
   "devDependencies": {}
 }